'use strict'

const EventEmitter = require('events')
const Fs = require('fs')
const Joi = require('joi')
const Mask = require('json-mask')
const Moment = require('moment')
const Path = require('path')

const internals = {}

const Migrate = function (opt) {
  emit('info', 'Validating options')()
  return validateOptions(opt)
    .then(emit('info', 'Connecting to Rethinkdb'))
    .then(connectToRethink)
    .then(createDbIfInexistent)
    .then(emit('info', 'Executing Migrations'))
    .then(executeMigration)
    .then(emit('info', 'Closing connection'))
    .then(closeConnection)
}

internals.emitter = new EventEmitter()

Migrate.emitter = internals.emitter

module.exports = Migrate

function validateOptions (options) {
  const schema = Joi.object().keys({
    op: Joi.string().valid('up', 'down').required()
      .description('Migration command'),
    driver: Joi.string().valid('rethinkdb', 'rethinkdbdash').default('rethinkdb')
      .description('Rethinkdb javascript driver'),
    migrationsTable: Joi.string().default('_migrations')
      .description('Table where meta information about migrations will be saved'),
    migrationsDirectory: Joi.string().default('migrations')
      .description('Directory where migration files will be saved'),
    relativeTo: Joi.string().default(process.cwd())
      .description('Root path from which migration directory will be searched'),
    host: Joi.any().when('driver', { is: 'rethinkdb', then: Joi.string().default('localhost'), otherwise: Joi.any().forbidden() })
      .description('The host to connect to, if using rethinkdb official driver'),
    port: Joi.any().when('driver', { is: 'rethinkdb', then: Joi.number().default(28015), otherwise: Joi.any().forbidden() })
      .description('The port to connect on, if using rethinkdb official driver'),
    db: Joi.string().required().description('Database name'),
    user: Joi.string().description('Rethinkdb user'),
    username: Joi.string().description('Rethinkdb username'),
    password: Joi.string().description('Rethinkdb password'),
    authKey: Joi.string().description('Rethinkdb authkey'),
    discovery: Joi.any().when('driver', { is: 'rethinkdb', then: Joi.any().forbidden(), otherwise: Joi.boolean() })
      .description('Whether or not the driver should try to keep a list of updated hosts'),
    pool: Joi.any().when('driver', { is: 'rethinkdb', then: Joi.any().forbidden(), otherwise: Joi.boolean().default(false) })
      .description('Whether or not to use a connection pool'),
    cursor: Joi.any().when('driver', { is: 'rethinkdb', then: Joi.any().forbidden(), otherwise: Joi.boolean().default(true) })
      .description('If true, cursors will not be automatically converted to arrays when using rethinkdbdash'),
    servers: Joi.any().when('driver', {
      is: 'rethinkdb',
      then: Joi.any().forbidden(),
      otherwise: Joi.array().items(Joi.object().keys({
        host: Joi.string()
          .description('The host to connect to'),
        port: Joi.number().default(28015)
          .description('The port to connect on')
      }))
    }),
<<<<<<< HEAD
     ssl: Joi.any(),
     timeout: Joi.any()
=======
     ssl: Joi.any()
>>>>>>> a6313362
  }).without('user', 'username', 'ssl').without('password', 'authKey', 'ssl').required()

  return new Promise((resolve, reject) => {
    Joi.validate(options, schema, (err, validated) => {
      if (err) {
        return reject(err)
      }

      resolve(validated)
    })
  })
}

function wait (options) {
  if (options.driver === 'rethinkdb') {
    return Promise.resolve(options)
  }

  return options.r.db(options.db).wait([
    { waitFor: 'ready_for_writes', timeout: 20 }
  ])
  .run(options.conn)
  .then(() => options)
}

function connectToRethink (options) {
  const r = selectDriver(options)

  return r.connect(Mask(options, 'host,port,user,username,password,authKey'))
    .then(conn => {
      return Object.assign({}, options, { r, conn })
    })
}

function selectDriver (options) {
  if (options.driver === 'rethinkdb') {
    return require('rethinkdb')
  }

  return require('rethinkdbdash')(Mask(options, 'user,username,password,authKey,discovery,pool,cursor,servers'))
}

function createDbIfInexistent (options) {
  const { r, conn, db } = options

  return r.dbList().run(conn)
    .then(toArray)
    .then(list => {
      if (list.indexOf(db) < 0) {
        emit('info', 'Creating db', db)()
        return r.dbCreate(db).run(conn)
      }
    })
    .then(() => {
      conn.use(db)
      return options
    })
    .then(wait)
}

function toArray (cursor) {
  if (Array.isArray(cursor)) {
    return Promise.resolve(cursor)
  }

  return cursor.toArray()
}

function executeMigration (options) {
  const proxyTable = {
    up: migrateUp,
    down: migrateDown
  }

  return proxyTable[options.op](options)
}

function migrateUp (options) {
  return getLatestMigrationExecuted(options)
    .then(latest => getUnExecutedMigrations(latest, options))
    .then(newerMigrations => runMigrations('up', newerMigrations, options))
    .then(emit('info', 'Saving metada'))
    .then(executedMigrations => saveExecutedMigrationsMetadata(executedMigrations, options))
    .then(() => options)
}

function migrateDown (options) {
  return getAllMigrationsExecuted(options)
    .then(migrations => loadMigrationsCode(migrations, options))
    .then(migrations => runMigrations('down', migrations, options))
    .then(emit('info', 'Clearing migrations table'))
    .then(() => clearMigrationsTable(options))
    .then(() => options)
}

function getLatestMigrationExecuted (options) {
  return ensureMigrationsTable(options)
    .then(() => getAllMigrationsExecuted(options))
    .then(migrations => {
      if (!migrations.length) {
        return {
          timestamp: Moment().year(1900)
        }
      }
      return migrations[0]
    })
}

function ensureMigrationsTable (options) {
  const { r, conn, migrationsTable } = options

  return r.tableList().run(conn)
    .then(toArray)
    .then(list => {
      if (list.indexOf(migrationsTable) < 0) {
        return r.tableCreate(migrationsTable).run(conn)
          .then(() => r.table(migrationsTable).indexCreate('timestamp').run(conn))
          .then(() => r.table(migrationsTable).indexWait().run(conn))
      }
    })
}

function getAllMigrationsExecuted (options) {
  const { r, conn, migrationsTable } = options

  return ensureMigrationsTable(options)
    .then(() => r.table(migrationsTable)
      .orderBy({ index: r.desc('timestamp') })
      .run(conn)
      .then(toArray)
    )
    .then(migrations => migrations.map(migration => Object.assign({}, migration, {
      timestamp: Moment.utc(migration.timestamp)
    })))
}

function getUnExecutedMigrations (latestExecutedMigration, options) {
  const { migrationsDirectory, relativeTo } = options
  const path = Path.resolve(relativeTo, migrationsDirectory)
  const migrationRegExp = /^(\d{14})-(.*)\.js$/

  return readMigrationFilenamesFromPath(path)
  .then(files => files.filter(file => file.match(migrationRegExp)))
  .then(migrationFiles => migrationFiles.map(filename => {
    const [, timestamp, name] = filename.match(migrationRegExp)

    return {
      timestamp: Moment.utc(timestamp, 'YYYYMMDDHHmmss'),
      name: name,
      filename
    }
  }))
  .then(migrations => filterMigrationsOlderThan(migrations, latestExecutedMigration.timestamp))
  .then(sortMigrations)
  .then(migrations => loadMigrationsCode(migrations, options))
}

function readMigrationFilenamesFromPath (path) {
  return new Promise((resolve, reject) => {
    Fs.readdir(path, (err, files) => {
      if (err) {
        return reject(err)
      }
      resolve(files)
    })
  })
}

function filterMigrationsOlderThan (migrations, reference) {
  return migrations.filter(migration => migration.timestamp.isAfter(Moment(reference)))
}

function loadMigrationsCode (migrations, options) {
  const { relativeTo, migrationsDirectory } = options
  const basePath = Path.resolve(relativeTo, migrationsDirectory)
  return migrations.map(migration => Object.assign({}, migration, { code: require(Path.resolve(basePath, migration.filename)) }))
}

function sortMigrations (migrations) {
  return migrations.sort((a, b) => {
    if (a.timestamp.isBefore(b.timestamp)) {
      return -1
    } else if (b.timestamp.isBefore(a.timestamp)) {
      return 1
    }
    return 0
  })
}

function runMigrations (direction, migrations, options) {
  const { r, conn } = options
  return migrations
    .reduce((chain, migration) =>
      chain.then(() => migration.code[direction](r, conn)
        .then(emit('info', `Executed migration ${migration.name} ${options.op}`))),
      Promise.resolve()
    )
    .then(() => migrations)
}

function saveExecutedMigrationsMetadata (migrations, options) {
  const { r, conn, migrationsTable } = options

  return migrations
    .map(migration => ({ timestamp: migration.timestamp.toISOString(), name: migration.name, filename: migration.filename }))
    .reduce((chain, migration) => chain.then(() => r.table(migrationsTable).insert(migration).run(conn)), Promise.resolve())
}

function clearMigrationsTable (options) {
  const { r, conn, migrationsTable } = options

  return r.table(migrationsTable).delete().run(conn)
}

function closeConnection (options) {
  const { r, conn } = options

  if (options.driver === 'rethinkdbdash' && options.pool) {
    return r.getPoolMaster().drain()
      .then(() => conn.close())
  }

  return conn.close()
}

function emit (name, data) {
  return function (arg) {
    internals.emitter.emit(name, data)
    return arg
  }
}<|MERGE_RESOLUTION|>--- conflicted
+++ resolved
@@ -64,12 +64,8 @@
           .description('The port to connect on')
       }))
     }),
-<<<<<<< HEAD
      ssl: Joi.any(),
      timeout: Joi.any()
-=======
-     ssl: Joi.any()
->>>>>>> a6313362
   }).without('user', 'username', 'ssl').without('password', 'authKey', 'ssl').required()
 
   return new Promise((resolve, reject) => {
